# -*- coding: utf-8 -*-
"""Classifier Experiments: code to run experiments as an alternative to orchestration.

This file is configured for runs of the main method with command line arguments, or for
single debugging runs. Results are written in a standard format.
"""

__author__ = ["TonyBagnall"]

import os

os.environ["MKL_NUM_THREADS"] = "1"  # must be done before numpy import!!
os.environ["NUMEXPR_NUM_THREADS"] = "1"  # must be done before numpy import!!
os.environ["OMP_NUM_THREADS"] = "1"  # must be done before numpy import!!

import sys
from pathlib import Path

sys.path.append(str(Path(__file__).parent.parent.parent))

import numba
import numpy as np
import torch
from sklearn.metrics import davies_bouldin_score
from sktime.benchmarking.experiments import run_clustering_experiment
from sktime.clustering.k_means import TimeSeriesKMeans
from sktime.clustering.k_medoids import TimeSeriesKMedoids
from sktime.datasets import load_from_tsfile as load_ts

from tsml_eval.utils.experiments import results_present_full_path


def config_clusterer(clusterer: str, **kwargs):
    """Config clusterer."""
    if clusterer == "kmeans":
        cls = TimeSeriesKMeans(**kwargs)
    elif clusterer == "kmedoids":
        cls = TimeSeriesKMedoids(**kwargs)
    return cls


def tune_window(metric: str, train_X, n_clusters):
    """Tune window."""
    best_w = 0
    best_score = 0
    for w in np.arange(0, 1, 0.1):
        cls = TimeSeriesKMeans(
            metric=metric, distance_params={"window": w}, n_clusters=n_clusters
        )
        cls.fit(train_X)
        preds = cls.predict(train_X)
        print(" Preds type = ", type(preds))
        score = davies_bouldin_score(train_X, preds)
        print(score)
        if score > best_score:
            best_score = score
            best_w = w
    print("best window =", best_w, " with score ", best_score)
    return best_w


def _recreate_results(trainX, trainY):
    from sklearn.metrics import adjusted_rand_score

    clst = TimeSeriesKMeans(
        averaging_method="mean",
        metric="dtw",
        distance_params={"window": 0.2},
        n_clusters=len(set(train_Y)),
        random_state=1,
        verbose=True,
    )
    clst.fit(trainX)
    preds = clst.predict(trainY)
    score = adjusted_rand_score(trainY, preds)
    print("Score = ", score)


if __name__ == "__main__":
    """
    Example simple usage, with arguments input via script or hard coded for testing.
    """
    numba.set_num_threads(1)
    torch.set_num_threads(1)

    clusterer = "kmeans"
    chris_config = True  # This is so chris doesn't have to change config each time
    tune = False
    normalise = True
    if sys.argv.__len__() > 1:  # cluster run, this is fragile, requires all args atm
        data_dir = sys.argv[1]
        results_dir = sys.argv[2]
        clusterer = sys.argv[3]
        dataset = sys.argv[4]
        # ADA starts indexing its jobs at 1, so we need to subtract 1
<<<<<<< HEAD
        resample = int(argv[5]) - 1
        clusterer = sys.argv[6]
=======
        resample = int(args[5]) - 1
        distance = sys.argv[6]
>>>>>>> afd49aa7
        if len(args) > 7:
            train_fold = argv[7].lower() == "true"
        else:
            train_fold = False
        if len(args) > 8:
            averaging = argv[8]
        else:
            averaging = "mean"
        if len(args) > 9:
            normalise = argv[9].lower() == "true"
        else:
            normalise = False
    else:  # Local run
        print(" Local Run")
        dataset = "Chinatown"
        data_dir = f"c:/Data/"
        results_dir = "c:/temp/"
        resample = 0
        averaging = "mean"
        train_fold = True
        distance = "dtw"
        normalise = True

    if normalise:
        results_dir = results_dir + "normalised/"
    else:
        results_dir = results_dir + "raw/"
    results_dir = results_dir + averaging + "/" + clusterer + "/"
    if results_present_full_path(results_dir, dataset, resample):
        print("Ignoring, results already present")
    print(f" Running {dataset} resample {resample} normalised = {normalise} "
          f"clustering ={clusterer} distance = {distance} averaging = {averaging}")
    train_X, train_Y = load_ts(
        f"{data_dir}/{dataset}/{dataset}_TRAIN.ts", return_data_type="numpy2d"
    )
    test_X, test_Y = load_ts(
        f"{data_dir}/{dataset}/{dataset}_TEST.ts", return_data_type="numpy2d"
    )
    if normalise:
        from sklearn.preprocessing import StandardScaler

        s = StandardScaler()
        train_X = s.fit_transform(train_X.T)
        train_X = train_X.T
        test_X = s.fit_transform(test_X.T)
        test_X = test_X.T
    w = 1.0
    if tune:
        w = tune_window(distance, train_X, len(set(train_Y)))
        name = clusterer + "-" + distance + "-tuned"
    else:
        name = clusterer + "-" + distance
    w = 1.0
    if (distance == "wdtw" or distance == "dwdtw" or distance == "dtw" or distance ==
    "wdtw"):
        w = 0.2
    parameters = {
        "window": w,
        "epsilon": 0.05,
        "g": 0.05,
        "c": 1,
        "nu": 0.05,
        "lmbda": 1.0,
        "strategy": "independent",
    }
    average_params = {
        "averaging_distance_metric": distance,
        "medoids_distance_metric": distance,
    }
    if clusterer == "kmeans":
        print("running kmeans")
        format_kwargs = {**average_params, **parameters}
        clst = TimeSeriesKMeans(
            averaging_method=averaging,
            average_params=format_kwargs,
            metric=distance,
            distance_params=parameters,
            n_clusters=len(set(train_Y)),
            random_state=resample + 1,
            verbose=True,
        )
    else:
        clst = TimeSeriesKMedoids(
            metric=distance,
            distance_params=parameters,
            n_clusters=len(set(train_Y)),
            random_state=resample + 1,
        )

    run_clustering_experiment(
        train_X,
        clst,
        results_path=results_dir,
        trainY=train_Y,
        testX=test_X,
        testY=test_Y,
        cls_name=distance,
        dataset_name=dataset,
        resample_id=resample,
        overwrite=False,
    )
    print("done")<|MERGE_RESOLUTION|>--- conflicted
+++ resolved
@@ -93,23 +93,18 @@
         clusterer = sys.argv[3]
         dataset = sys.argv[4]
         # ADA starts indexing its jobs at 1, so we need to subtract 1
-<<<<<<< HEAD
-        resample = int(argv[5]) - 1
-        clusterer = sys.argv[6]
-=======
         resample = int(args[5]) - 1
         distance = sys.argv[6]
->>>>>>> afd49aa7
         if len(args) > 7:
-            train_fold = argv[7].lower() == "true"
+            train_fold = args[7].lower() == "true"
         else:
             train_fold = False
         if len(args) > 8:
-            averaging = argv[8]
+            averaging = args[8]
         else:
             averaging = "mean"
         if len(args) > 9:
-            normalise = argv[9].lower() == "true"
+            normalise = args[9].lower() == "true"
         else:
             normalise = False
     else:  # Local run
