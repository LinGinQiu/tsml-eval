--- conflicted
+++ resolved
@@ -4,30 +4,19 @@
 
 from aeon.transformations.collection import Normalizer
 
-from tsml_eval._wip.rt.transformations.collection.imbalance._adasyn import (
-    ADASYN,
-)
-from tsml_eval._wip.rt.transformations.collection.imbalance._ohit import (
-    OHIT,
-)
-from tsml_eval._wip.rt.transformations.collection.imbalance._smote import (
-    SMOTE,
-)
-from tsml_eval._wip.rt.transformations.collection.imbalance._tsmote import (
-    TSMOTE,
-)
 from tsml_eval.utils.functions import str_in_nested_list
 
-transformers = [
+scaling_transformers = [
     ["normalizer", "normaliser"],
+]
+unbalanced_transformers = [
+    "smote",
+    "adasyn",
+    "tsmote",
+    "ohit",
+]
+unequal_transformers = [
     ["padder", "zero-padder"],
-<<<<<<< HEAD
-    "low-noise-padder",
-    ["smote"],
-    ["adasyn"],
-    ["tsmote"],
-    ["ohit"],
-=======
     "mean-padder",
     "zero-noise-padder",
     "zero-noise-padder-min",
@@ -35,7 +24,6 @@
     ["truncator", "truncate"],
     "truncate-max",
     "resizer",
->>>>>>> f9babc45
 ]
 
 
@@ -79,8 +67,12 @@
         for transformer_name in transformer_names:
             t = transformer_name.casefold()
 
-            if str_in_nested_list(transformers, t):
-                t_list.append(_set_transformer(t, random_state, n_jobs))
+            if str_in_nested_list(scaling_transformers, t):
+                t_list.append(_set_scaling_transformer(t, random_state, n_jobs))
+            elif str_in_nested_list(unbalanced_transformers, t):
+                t_list.append(_set_unbalanced_transformer(t, random_state, n_jobs))
+            elif str_in_nested_list(unequal_transformers, t):
+                t_list.append(_set_unequal_transformer(t, random_state, n_jobs))
             else:
                 raise ValueError(
                     f"UNKNOWN TRANSFORMER: {t} in get_data_transform_by_name"
@@ -89,54 +81,19 @@
     return t_list if len(t_list) > 1 else t_list[0]
 
 
-def _set_transformer(t, random_state, n_jobs):
+def _set_scaling_transformer(t, random_state, n_jobs):
     if t == "normalizer" or t == "normaliser":
         return Normalizer()
-    elif t == "padder" or t == "zero-padder":
+
+
+def _set_unequal_transformer(t, random_state, n_jobs):
+    if t == "padder" or t == "zero-padder":
         from aeon.transformations.collection import Padder
 
         return Padder()
     elif t == "mean-padder":
         from tsml_eval._wip.unequal_length._pad import Padder
 
-<<<<<<< HEAD
-        return Padder(add_noise=0.1, random_state=random_state)
-
-    elif t == "smote":
-
-        return SMOTE(
-            n_neighbors=5,
-            distance="euclidean",
-            distance_params=None,
-            weights="uniform",
-            n_jobs=n_jobs,
-            random_state=random_state,
-        )
-
-    elif t == "adasyn":
-
-        return ADASYN(
-            n_neighbors=5,
-            distance="euclidean",
-            distance_params=None,
-            weights="uniform",
-            n_jobs=n_jobs,
-            random_state=random_state,
-        )
-
-    elif t == "tsmote":
-
-        return TSMOTE(
-            random_state=random_state,
-            spy_size=0.15,
-            window_size=None,
-            distance="euclidean",
-            distance_params=None,
-        )
-    elif t == "ohit":
-
-        return OHIT(distance="euclidean", random_state=random_state)
-=======
         return Padder(fill_value="mean", random_state=random_state)
     elif t == "zero-noise-padder":
         from tsml_eval._wip.unequal_length._pad import Padder
@@ -167,4 +124,52 @@
         from tsml_eval._wip.unequal_length._resize import Resizer
 
         return Resizer()
->>>>>>> f9babc45
+
+
+def _set_unbalanced_transformer(t, random_state, n_jobs):
+    if t == "smote":
+        from tsml_eval._wip.rt.transformations.collection.imbalance._smote import (
+            SMOTE,
+        )
+
+        return SMOTE(
+            n_neighbors=5,
+            distance="euclidean",
+            distance_params=None,
+            weights="uniform",
+            n_jobs=n_jobs,
+            random_state=random_state,
+        )
+
+    elif t == "adasyn":
+        from tsml_eval._wip.rt.transformations.collection.imbalance._adasyn import (
+            ADASYN,
+        )
+
+        return ADASYN(
+            n_neighbors=5,
+            distance="euclidean",
+            distance_params=None,
+            weights="uniform",
+            n_jobs=n_jobs,
+            random_state=random_state,
+        )
+
+    elif t == "tsmote":
+        from tsml_eval._wip.rt.transformations.collection.imbalance._tsmote import (
+            TSMOTE,
+        )
+
+        return TSMOTE(
+            random_state=random_state,
+            spy_size=0.15,
+            window_size=None,
+            distance="euclidean",
+            distance_params=None,
+        )
+    elif t == "ohit":
+        from tsml_eval._wip.rt.transformations.collection.imbalance._ohit import (
+            OHIT,
+        )
+
+        return OHIT(distance="euclidean", random_state=random_state)